#!/usr/bin/env python
# Copyright 2023 ARC Centre of Excellence for Climate Extremes
# author: Paola Petrelli <paola.petrelli@utas.edu.au>
# author: Sam Green <sam.green@unsw.edu.au>
#
# Licensed under the Apache License, Version 2.0 (the "License");
# you may not use this file except in compliance with the License.
# You may obtain a copy of the License at
#
#     http://www.apache.org/licenses/LICENSE-2.0
#
# Unless required by applicable law or agreed to in writing, software
# distributed under the License is distributed on an "AS IS" BASIS,
# WITHOUT WARRANTIES OR CONDITIONS OF ANY KIND, either express or implied.
# See the License for the specific language governing permissions and
# limitations under the License.
#
# This is the ACCESS Model Output Post Processor, derived from the APP4
# originally written for CMIP5 by Peter Uhe and dapted for CMIP6 by Chloe Mackallah
# ( https://doi.org/10.5281/zenodo.7703469 )
#
#
# last updated 07/07/2023

'''
This script is a collection of functions that perform special calulations.

Everything here is from app_functions.py but has been modfied to work with Xarray data
more eficiently and optimized inn general; i.e. reduced number of For and If statements.

'''

import click
import xarray as xr
import os
import yaml
import json 
import numpy as np
#import cf
from scipy.interpolate import interp1d

# Global Variables
#----------------------------------------------------------------------
ancillary_path = os.environ.get('ANCILLARY_FILES', '')+'/'

ice_density = 900 #kg/m3
snow_density = 300 #kg/m3

rd = 287.0
cp = 1003.5
p_0 = 100000.0

R_e = 6.378E+06
#----------------------------------------------------------------------

# 
#----------------------------------------------------------------------
def read_yaml(fname):
    """
    """
    with open(fname, 'r') as yfile:
        data = yaml.safe_load(yfile)
    return data
#----------------------------------------------------------------------


# Modify data frequency
#----------------------------------------------------------------------
def time_resample(var, trange, tdim, sample='down', stats='mean'):
    """
    Resamples the input variable to the specified frequency.

    Parameters
    ----------
    var : xarray.DataArray or xarray.Dataset
        Variable from Xarray dataset.
    range : str
        The frequency to which the data should be resampled. Valid inputs are 'mon' (monthly), 'day' (daily), or 'year' (yearly).
    tdim: str
        The name of the time dimension
    sample : str
        The type of resampling to perform. Valid inputs are 'up' for upsampling or 'down' for downsampling.

    Returns
    -------
    vout : xarray.DataArray or xarray.Dataset
        The resampled variable.

    Raises
    ------
    ValueError
        If the input variable is not a valid Xarray object.
    ValueError
        If the sample parameter is not 'up' or 'down'.
    """

    if not isinstance(var, (xr.DataArray, xr.Dataset)):
        raise ValueError("The 'var' parameter must be a valid Xarray DataArray or Dataset.")


    valid_stats = ['mean', 'min', 'max', 'sum']
    if stats not in valid_stats:
        raise ValueError(f"The 'stats' parameter must be one of {valid_stats}.")

    offset = {'30m': [15, 'T'], 'H': [30, 'T'], '3H': [90, 'T'], '6H': [3, 'H'],
              '12H': [6, 'H'], 'D': [12, 'H'], '7D': [84, 'H'], '10D': [5, 'D'],
              'M': [15, 'D'], 'Y': [6, 'M'], '10Y': [5, 'Y']}

    if sample == 'down':
        try:
            vout = var.resample({tdim: trange}, origin='start_day',
                                closed='right')
            method = getattr(vout, stats)
            vout = method()
            half, tunit = offset[trange][:]
            vout = vout.assign_coords({tdim: xr.CFTimeIndex(vout[tdim].values).shift(half, tunit)})
    
        except Exception as e:
            print(f'{e}')

    elif sample == 'up':
        try:
            vout = var.resample({tdim: trange}).interpolate("linear")
    
        except Exception as e:
            print(f'{e}')

    else:
        raise Exception('sample is expected to be up or down')

    return vout
#----------------------------------------------------------------------


# Sea Ice calculations
#----------------------------------------------------------------------
class IceTransportCalculations():
    """
    Functions to calculate mass transports.

    Parameters
    ----------

    Returns
    -------
    transports : Xarray dataset
        mass transport array
    """

    def __init__(self, ancillary_path):
        self.yaml_data = read_yaml('transport_lines.yaml')['lines']

        self.gridfile = xr.open_dataset(f"{ancillary_path}/{self.yaml_data['gridfile']}")
        self.lines = self.yaml_data['sea_lines']
        self.ice_lines = self.yaml_data['ice_lines']

    def __del__(self):
        self.gridfile.close()

    def get_grid_cell_length(self, xy):
        """
        Select the hun or hue variable from the opened gridfile depending on whether
        x or y are passed in.


        Parameters
        ----------
        xy : string
            axis name

        Returns
        -------
        L : Xarray dataset
            hun or hue variable

        """
        if xy == 'y':
            L = self.gridfile.hun / 100 #grid cell length in m (from cm)
        elif xy == 'x':
            L = self.gridfile.hue / 100 #grid cell length in m (from cm)
        else:
            raise Exception('need to supply value either \'x\' or \'y\' for ice Transports')
        
        return L
    
    def transAcrossLine(self, var, i_start, i_end, j_start, j_end):
        """
        Calculate the mass trasport across a line either i_start=i_end and 
        the line goes from j_start to j_end or j_start=j_end and the line goes 
        from i_start to i_end var is either the x or y mass transport depending 
        on the line


        Parameters
        ----------
        var : array
            variable extracted from Xarray dataset
        i_start: int
            xt_ocean axis position
        i_end: int
            xt_ocean axis position
        j_start: int
            yu_ocean axis position
        j_end: int
            yu_ocean axis position


        Returns
        -------
        transports : array

        """
        if 'yt_ocean' in var:
            y_ocean = 'yt_ocean'
            x_ocean = 'xu_ocean'
        else:
            y_ocean = 'yu_ocean'
            x_ocean = 'xt_ocean'

        if i_start==i_end or j_start==j_end:
            try:
                #sum each axis apart from time (3d)
                #trans = var.isel(yu_ocean=slice(271, 271+1), xt_ocean=slice(292, 300+1))
                trans = var[..., j_start:j_end+1, i_start:i_end+1].sum(dim=['st_ocean', f'{y_ocean}', f'{x_ocean}']) #4D
            except:
                trans = var[..., j_start:j_end+1, i_start:i_end+1].sum(dim=[f'{y_ocean}', f'{x_ocean}']) #3D
            
            return trans
        else: 
            raise Exception('ERROR: Transport across a line needs to be calculated for a single value of i or j')


    def lineTransports(self, tx_trans, ty_trans):
        """
        Calculates the mass transports across the ocn straits.


        Parameters
        ----------
        tx_trans : array
            variable extracted from Xarray dataset
        ty_trans: array
            variable extracted from Xarray dataset


        Returns
        -------
        trans : array

        """
        #initialise array
        transports = np.zeros([len(tx_trans.time),len(self.lines)])
        
        #0 barents opening
        transports[:,0] = self.transAcrossLine(ty_trans,292,300,271,271)
        transports[:,0] += self.transAcrossLine(tx_trans,300,300,260,271)

        #1 bering strait
        transports[:,1] = self.transAcrossLine(ty_trans,110,111,246,246)

        #2 canadian archipelago
        transports[:,2] = self.transAcrossLine(ty_trans,206,212,285,285)
        transports[:,2] += self.transAcrossLine(tx_trans,235,235,287,288)

        #3 denmark strait
        transports[:,3] = self.transAcrossLine(tx_trans,249,249,248,251)
        transports[:,3] += self.transAcrossLine(ty_trans,250,255,247,247)

        #4 drake passage
        transports[:,4] = self.transAcrossLine(tx_trans,212,212,32,49)

        #5 english channel 
        # Is unresolved by the access model

        #6 pacific equatorial undercurrent
        #specified down to 350m not the whole depth
        tx_trans_ma = tx_trans.where(tx_trans[:, 0:25, :] >= 0)
        transports[:,6] = self.transAcrossLine(tx_trans_ma,124,124,128,145)
        
        #7 faroe scotland channel    
        transports[:,7] = self.transAcrossLine(ty_trans,273,274,238,238)
        transports[:,7] += self.transAcrossLine(tx_trans,274,274,232,238)

        #8 florida bahamas strait
        transports[:,8] = self.transAcrossLine(ty_trans,200,205,192,192)

        #9 fram strait
        transports[:,9] = self.transAcrossLine(tx_trans,267,267,279,279)
        transports[:,9] += self.transAcrossLine(ty_trans,268,284,278,278)

        #10 iceland faroe channel
        transports[:,10] = self.transAcrossLine(ty_trans,266,268,243,243)
        transports[:,10] += self.transAcrossLine(tx_trans,268,268,240,243)
        transports[:,10] += self.transAcrossLine(ty_trans,269,272,239,239)
        transports[:,10] += self.transAcrossLine(tx_trans,272,272,239,239)

        #11 indonesian throughflow
        transports[:,11] = self.transAcrossLine(tx_trans,31,31,117,127)
        transports[:,11] += self.transAcrossLine(ty_trans,35,36,110,110)
        transports[:,11] += self.transAcrossLine(ty_trans,43,44,110,110)
        transports[:,11] += self.transAcrossLine(tx_trans,46,46,111,112)
        transports[:,11] += self.transAcrossLine(ty_trans,47,57,113,113)

        #12 mozambique channel    
        transports[:,12] = self.transAcrossLine(ty_trans,320,323,91,91)

        #13 taiwan luzon straits
        transports[:,13] = self.transAcrossLine(ty_trans,38,39,190,190)
        transports[:,13] += self.transAcrossLine(tx_trans,40,40,184,188)

        #14 windward passage
        transports[:,14] = self.transAcrossLine(ty_trans,205,206,185,185)
        
        return transports
    
    def iceTransport(self, ice_thickness, vel, xy):
        """
        Calculate ice mass transport.


        Parameters
        ----------
        ice_thickness : array
            variable extracted from Xarray dataset
        vel: array
            variable extracted from Xarray dataset
        xy: str
            variable extracted from Xarray dataset


        Returns
        -------
        ice_mass : array

        """
        L = self.gridfile(xy)
        ice_mass = ice_density * ice_thickness * vel * L

        return ice_mass

    def snowTransport(self, snow_thickness, vel, xy):
        """
        Calculate snow mass transport.


        Parameters
        ----------
        snow_thickness : array
            variable extracted from Xarray dataset
        vel: array
            variable extracted from Xarray dataset
        xy: str
            variable extracted from Xarray dataset


        Returns
        -------
        snow_mass : array

        """
        L = self.gridfile(xy)
        snow_mass = snow_density * snow_thickness * vel * L

        return snow_mass

    def iceareaTransport(self, ice_fraction, vel, xy):
        """
        Calculate ice area transport.


        Parameters
        ----------
        ice_fraction : array
            variable extracted from Xarray dataset
        vel: array
            variable extracted from Xarray dataset
        xy: str
            variable extracted from Xarray dataset


        Returns
        -------
        ice_area : array

        """
        L = self.gridfile(xy)
        ice_area = ice_fraction * vel * L

        return ice_area
    
    def fill_transports(self, tx_trans, ty_trans):
        """
        Calculates the mass transports across the ice straits.


        Parameters
        ----------
        tx_trans : array
            variable extracted from Xarray dataset
        ty_trans: array
            variable extracted from Xarray dataset


        Returns
        -------
        transports : array

        """
        transports = np.zeros([len(tx_trans.time),len(self.lines)])

        #0 fram strait
        transports[:,0] = self.transAcrossLine(tx_trans,267,267,279,279)
        transports[:,0] += self.transAcrossLine(ty_trans,268,284,278,278)

        #1 canadian archipelago
        transports[:,1] = self.transAcrossLine(ty_trans,206,212,285,285)
        transports[:,1] += self.transAcrossLine(tx_trans,235,235,287,288)

        #2 barents opening
        transports[:,2] = self.transAcrossLine(ty_trans,292,300,271,271)
        transports[:,2] += self.transAcrossLine(tx_trans,300,300,260,271)

        #3 bering strait
        transports[:,3] = self.transAcrossLine(ty_trans,110,111,246,246)

        return transports
    

    def icelineTransports(self, ice_thickness, velx, vely):
        """
        Calculates the ice mass transport across the straits


        Parameters
        ----------
        ice_thickness : array
            variable extracted from Xarray dataset
        velx : array
            variable extracted from Xarray dataset
        vely: array
            variable extracted from Xarray dataset


        Returns
        -------
        transports : array

        """
        
        tx_trans = self.iceTransport(ice_thickness,velx,'x').filled(0)
        ty_trans = self.iceTransport(ice_thickness,vely,'y').filled(0)
        transports = self.fill_transports(tx_trans, ty_trans)

        return transports


    def snowlineTransports(self, snow_thickness, velx, vely):
        """
        Calculates the Snow mass transport across the straits


        Parameters
        ----------
        snow_thickness : array
            variable extracted from Xarray dataset
        velx : array
            variable extracted from Xarray dataset
        vely: array
            variable extracted from Xarray dataset


        Returns
        -------
        transports : array

        """
        tx_trans = self.snowTransport(snow_thickness,velx,'x').filled(0)
        ty_trans = self.snowTransport(snow_thickness,vely,'y').filled(0)
        transports = self.fill_transports(tx_trans, ty_trans)

        return transports


    def icearealineTransports(self, ice_fraction, velx, vely):
        """
        Calculates the ice are transport across the straits


        Parameters
        ----------
        ice_fraction : array
            variable extracted from Xarray dataset
        velx : array
            variable extracted from Xarray dataset
        vely: array
            variable extracted from Xarray dataset


        Returns
        -------
        transports : array

        """
        tx_trans = self.iceareaTransport(ice_fraction,velx,'x').filled(0)
        ty_trans = self.iceareaTransport(ice_fraction,vely,'y').filled(0)
        transports = self.fill_transports(tx_trans, ty_trans)

        return transports
    

    def msftbarot(self, psiu, tx_trans):
        """
        Calculates the drake trans


        Parameters
        ----------
        psiu : array
            variable extracted from Xarray dataset
        tx_trans : array
            variable extracted from Xarray dataset


        Returns
        -------
        psiu : array

        """
        drake_trans=self.transAcrossLine(tx_trans,212,212,32,49)
        #loop over times
        for i,trans in enumerate(drake_trans):
            #offset psiu by the drake passage transport at that time
            psiu[i,:] = psiu[i,:]+trans
        return psiu


class SeaIceCalculations():
    """
    Functions to calculate mass transports.

    Parameters
    ----------

    Returns
    -------
    transports : Xarray dataset
        mass transport array
    """

    def __init__(self, ancillary_path):
        self.yaml_data = read_yaml('transport_lines.yaml')['lines']

        self.gridfile = xr.open_dataset(f"{ancillary_path}/{self.yaml_data['gridfile']}")
        self.lines = self.yaml_data['sea_lines']
        self.ice_lines = self.yaml_data['ice_lines']

    def __del__(self):
        self.gridfile.close()


class HemiSeaIce:    
    def __init__(self, var, tarea, lat):
        """Assign var, tarea, and lat to instance variables for later use.

        Parameters
        ----------
        var : Xarray dataset
            seaice variable
        tarea : Xarray dataset
            _description_
        lat : Xarray dataset
            _description_
        """     
        self.var = xr.where(var[0].mask, 0, var[0])
        self.tarea = tarea
        self.lat = lat
    
    def hemi_calc(self, hemi, var, nhlat, shlat):
        """Calculate hemisphere seaice fraction.

        Parameters
        ----------
        hemi : str
            hemisphere to calculate seaice fraction for

        Returns
        -------
        vout : Xarray dataset
            
        """

        if hemi.find('north') != -1:
            v = var.where(nhlat, drop=True)
        elif hemi.find('south') != -1:
            v = var.where(shlat, drop=True)
        vout = v.sum()

        return vout
        
    def calc_hemi_seaice_area_vol(self, hemi):
        """Calculate the hemi seaice area volume.

        Parameters
        ----------
        hemi : str
            Assigning the hemisphere to calculate, either 'north' or'south'.

        Returns
        -------
        vout : float
            seaice area volume
        """        
        nhlati = self.lat.where(self.lat >= 0., drop=True)
        shlati = self.lat.where(self.lat < 0., drop=True)
        var = self.var * self.tarea

        vout = self.hemi_calc(hemi, var, nhlati, shlati)

        return vout.item()

    def calc_hemi_seaice_extent(self, hemi):
        """Calculate the hemi seaice extents.

        Parameters
        ----------
        hemi : str
            Assigning the hemisphere to calculate, either 'north' or'south'.

        Returns
        -------
        vout : float
            seaice extents
        """
        nhlatiext = self.lat.where((self.var >= 0.15) & (self.var <= 1.) & (self.lat >= 0.), drop=True)
        shlatiext = self.lat.where((self.var >= 0.15) & (self.var <= 1.) & (self.lat < 0.), drop=True)

        vout = self.hemi_calc(hemi, self.tarea, nhlatiext, shlatiext)

        return vout.item()


def maskSeaIce(var, sic):
    """Mask seaice.

    Parameters
    ----------
    var : Xarray dataset
        seaice variable
    sic : Xarray dataset
        seaice fraction

    Returns
    -------
    vout : Xarray dataset
        masked seaice variable
    """
    v = xr.where(sic == 0, var, np.nan)
    vout = v.where(np.isfinite(v), drop=True)
    return vout

def sithick(hi, aice):
    """Calculate seaice thickness.

    Parameters
    ----------
    hi : Xarray dataset
        seaice thickness
    aice : Xarray dataset
        seaice fraction

    Returns
    -------
    vout : Xarray dataset
        seaice thickness
    """
    aice = aice.where(aice > 1e-3, drop=True)
    vout = hi / aice
    return vout

def sisnconc(sisnthick):
    """Calculate seas ice?

    Parameters
    ----------
    sisnthick : Xarray dataset

    Returns
    -------
    vout : Xarray dataset

    """
    vout = 1 - np.exp(-0.2 * 330 * sisnthick)
    vout = xr.where(np.isnan(vout), 0.0, vout)
    return vout

#----------------------------------------------------------------------


# Ocean Calculations
#----------------------------------------------------------------------
def optical_depth(lbplev, var):
    """
    Calculates the optical depth. First saves all variables at the 
    correct level into an array and then sums the contents together.

    Parameters
    ----------
    lbplev: int 
    var: array
        variable from Xarray dataset

    Returns
    -------
    vout: float
        Optical depth

    """
    idx = lbplev-1
    # Note sure 'st_ocean' is the correct name. 
    vars = [v.isel(st_ocean=idx) for v in var]
    vout = sum(vars)

    return vout

def ocean_floor(var):
    """Not sure.. 

    Parameters
    ----------
    var : Xarray dataset
        pot_temp variable

    Returns
    -------
    vout : Xarray dataset
        ocean floor temperature?
    """
    lv = (~var.isnull()).sum(dim='st_ocean') - 1
    vout = var.take(lv, dim='st_ocean').squeeze()
    return vout

def calc_global_ave_ocean(var, rho_dzt, area_t):
    """Calculate global ocean mass transport.

    Parameters
    ----------
    var : Xarray dataset
        ocean variable
    rho_dzt : Xarray dataset
        density transport
    area_t : Xarray dataset
        area transport

    Returns
    -------
    vnew : Xarray dataset
        global ocean mass transport
    """
    mass = rho_dzt * area_t
    
    try:
        vnew = var.weighted(mass).mean(dim=('st_ocean', 'yt_ocean', 'xt_ocean'), skipna=True)
    except:
        vnew = var.weighted(mass[:, 0, :, :]).mean(dim=('x', 'y'), skipna=True)
    
    return vnew

<<<<<<< HEAD
#----------------------------------------------------------------------


# Unknown Calculations
#----------------------------------------------------------------------

def areacella(nlat):
    """
    Don't know

    Parameters
    ----------
    nlat: int 

    Returns
    -------
    vals: array
        Variable from xarray dataset

    """
    if nlat == 145:
        f = xr.open_dataset(f'{ancillary_path}esm_areacella.nc')
    elif nlat == 144:
        f = xr.open_dataset(f'{ancillary_path}cm2_areacella.nc')
    vals = f.areacella
    #f.close()
    return vals


def topsoil(var):
    """Calculate top soil moisture.

    Parameters
    ----------
    var : Xarray dataset
        fld_s08i223 variable

    Returns
    -------
    soil : Xarray dataset
        top soil moisture
    """
    soil = var.isel(depth=slice(3)).sum(dim=['depth']) * 0.012987
    return soil
#----------------------------------------------------------------------


# Soil Calculations
#----------------------------------------------------------------------
def topsoil_tsl(var):
    """Calculate top soil?

    Parameters
    ----------
    var : Xarray dataset

    Returns
    -------
    soil : Xarray dataset
        top soil
    """
    soil_tsl = var.isel(depth=slice(2)).sum(dim=['depth']) / 2.0
    return soil_tsl

#----------------------------------------------------------------------


# Pressure level Calculations
#----------------------------------------------------------------------
def plev19():
=======
def plev19(levnum):
>>>>>>> 4fff3848
    """Read in pressure levels.

    Returns
    -------
    plev : numpy array
    plevb: numpy array
    """
    yaml_data = read_yaml('press_levs.yaml')[levels]

    plev = np.flip(np.array(yaml_data[levnum]))
    plevmin = np.array(yaml_data[levnum+'min'])
    plevmax = np.array(yaml_data[levnum+'max'])
    plevb = np.column_stack((plevmin,plevmax))

    return plev, plevb


@click.pass_context
def get_plev(ctx, levnum):
    """Read pressure levels from .._coordinate.json file

    Returns
    -------
    plev : numpy array
    """
    fpath = f"{ctx.obj['tables_path']}/{ctx.obj['_AXIS_ENTRY_FILE']}"
    with open(fpath, 'r') as jfile:
        data = json.load(jfile)
    axis_dict = data['axis_entry']

    plev = np.array(axis_dict[levnum]['requested'])
    plev = plev.astype(np.float)

    return plev


def pointwise_interp(pres, var, plev):
    """
    """
    vint = interp1d(pres, var, kind="linear",
        fill_value="extrapolate")
    return vint(plev)


@click.pass_context
def plevinterp(ctx, var, pmod, levnum):
    """Interpolating var from model levels to pressure levels

    _extended_summary_

    Parameters
    ----------
    var : Xarray DataArray 
        The variable to interpolate
    pmod : Xarray DataArray
        Air pressure on model levels
    levnum : str
        Name of the pressure levels to load. NB these need to be
        defined in the '_coordinates.yaml' file

    Returns
    -------
    interp : Xarray DataArray
        The variable interpolated on pressure levels
    """

    var_log = ctx.obj['var_log']
    plev = get_plev(levnum)
    lev = var.dims[1]
    var_log.debug(lev)
    var_log.debug(var)
    var_log.debug(pmod)
    interp = xr.apply_ufunc(
        pointwise_interp,
        pmod,
        var,
        plev,
        input_core_dims=[ [lev],[lev], ["plev"]],
        output_core_dims=[ ["plev"] ],
        exclude_dims=set((lev,)),
        vectorize=True,
        dask="parallelized",
        output_dtypes=['float32'],
        keep_attrs=True
    )
    interp['plev'] = plev
    interp['plev'] = interp['plev'].assign_attrs({'units': "Pa",
        'axis': "Z", 'standard_name': "air_pressure",
        'positive': "down"})
    dims = list(var.dims)
    dims[1] = 'plev'
    interp = interp.transpose(*dims)
    return interp


def plevinterp2(var, pmod, heavy=None):
    """Interpolating var from model levels to plev19

    _extended_summary_

    Parameters
    ----------
    var : Xarray DataArray 
    pmod : Xarray DataArray
    heavy : Xarray DataArray

    Returns
    -------
    vout : Xarray dataset
    """    
    plev, bounds = plev19()

    if heavy is not None:
        t, z, x, y = var.shape
        th, zh, xh, yh = heavy.shape
        if xh != x:
            print('heavyside not on same grid as variable; interpolating...')
            hout = heavy.interp(lat_v=heavy.lat_v, method='linear',
                                kwargs={'fill_value': 'extrapolate'})
        else:
            hout = heavy

        hout = np.where(hout > 0.5, 1, 0)

    interp_var = var.interp_like(pmod, method='linear', kwargs={'fill_value': 'extrapolate'})
    vout = interp_var.interp(plev=plev)
    if heavy is not None:
        vout = vout/hout
    return vout

#----------------------------------------------------------------------


# Temperature Calculations
#----------------------------------------------------------------------
def tos_degC(var):
    """Covert temperature from K to degC.

    Parameters
    ----------
    var : Xarray dataset

    Returns
    -------
    vout : Xarray dataset
    """    

    if var.units == 'K':
        print('temp in K, converting to degC')
        vout = var - 273.15
    return vout

def tos_3hr(var):
    """notes

    Parameters
    ----------
    var : Xarray dataset

    Returns
    -------
    vout : Xarray dataset
    """    

    v = tos_degC(var)
    landfrac = landFrac(var)


    t,y,x = np.shape(v)
    vout = np.ma.zeros([t,y,x])


    for i in range(t):
         vout[i,:,:] = np.ma.masked_where(landfrac == 1,v[i,:,:])
    return vout
#----------------------------------------------------------------------


# Land Calculations
#----------------------------------------------------------------------
def landFrac(var, landfrac):
    """Retrieve the land fraction variable.

    Parameters
    ----------
    var : Xarray dataset
    nlat : str
        Latitude dimension size

    Returns
    -------
    vout : Xarray dataset
        land fraction array
    """    

    try:
        vout = landfrac
    except:
        if var.lat.shape[0] == 145:
            f = xr.open_dataset(f'{ancillary_path}esm_landfrac.nc')
        elif var.lat.shape[0] == 144:
            f = xr.open_dataset(f'{ancillary_path}cm2_landfrac.nc')
        else:
            print('nlat needs to be 145 or 144.')
        vout = f.fld_s03i395 

    return vout

def tileFracExtract(tileFrac, landfrac, tilenum):
    """Calculations the land fraction of a specific type.
        i.e. crops, grass, wetland, etc.

    Parameters
    ----------
    tileFrac : Xarray dataset
    landfrac : Xarray dataset
    tilenum : Int

    Returns
    -------
    vout : Xarray dataset
        land fraction of object

    Raises
    ------
    Exception
        tile number must be an integer or list
    """    
    
    vout = xr.zeros_like(tileFrac[:, 0, :, :])

    if isinstance(tilenum, int):
        n = tilenum - 1
        vout += tileFrac[:, n, :, :]
    elif isinstance(tilenum, list):
        tilenum_arr = xr.DataArray(tilenum, dims="i")
        vout += tileFrac[:, tilenum_arr - 1, :, :]
    else:
        raise Exception('E: tile number must be an integer or list')
    
    vout = vout * landFrac(vout, landfrac)

    return vout

def fracLut(var, landfrac, nwd):
    """fracLut _summary_

    _extended_summary_

    Parameters
    ----------
    var : _type_
        _description_
    landfrac : _type_
        _description_
    nwd : _type_
        _description_

    Returns
    -------
    _type_
        _description_
    """    
    #nwd (non-woody vegetation only) - tiles 6,7,9,11 only
    vout = xr.zeros_like(var[:, 4, :, :])

    # Define the tile indices based on 'nwd' value
    if nwd == 0:
        tile_indices = [1, 2, 3, 4, 5, 6, 7, 11, 14]
    elif nwd == 1:
        tile_indices = [6, 7, 11]

    # Iterate over the tile indices and update 'vout'
    for i in tile_indices:
        t = i - 1
        vout[:, 0, :, :] += var[:, t, :, :]

    # Assign values to other tiles in 'vout'
    vout[:, 1, :, :] = vout[:, 1, :, :]  # No change
    vout[:, 2, :, :] = var[:, 8, :, :]  # Crop tile

    # Update urban tile based on 'nwd'
    if nwd == 0:
        vout[:, 3, :, :] = var[:, 14, :, :]
    elif nwd == 1:
        vout[:, 3, :, :] = vout[:, 3, :, :]

    landfrac = landFrac(vout, landfrac)
    vout[:,0,:,:] = vout[:,0,:,:] * landfrac
    vout[:,1,:,:] = vout[:,1,:,:] * landfrac
    vout[:,2,:,:] = vout[:,2,:,:] * landfrac
    vout[:,3,:,:] = vout[:,3,:,:] * landfrac

    return vout

#----------------------------------------------------------------------


# More Calculations
#----------------------------------------------------------------------<|MERGE_RESOLUTION|>--- conflicted
+++ resolved
@@ -765,7 +765,6 @@
     
     return vnew
 
-<<<<<<< HEAD
 #----------------------------------------------------------------------
 
 
@@ -835,10 +834,7 @@
 
 # Pressure level Calculations
 #----------------------------------------------------------------------
-def plev19():
-=======
 def plev19(levnum):
->>>>>>> 4fff3848
     """Read in pressure levels.
 
     Returns
